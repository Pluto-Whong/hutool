--- conflicted
+++ resolved
@@ -1,59 +1,56 @@
-
-# Changelog
-
--------------------------------------------------------------------------------------------------------------
-
-## 5.0.4
-
-### 新特性
-<<<<<<< HEAD
-* 【setting】    增加System.getenv变量替换支持
-=======
-* 【core】       XmlUtil中mapToStr支持namespace（pr#599@Github）
->>>>>>> 07660517
-### Bug修复
-* 【core】       解决ConcurrentHashSet不能序列化的问题（issue#600@Github）
-
--------------------------------------------------------------------------------------------------------------
-
-## 5.0.3
-
-### 新特性
-### Bug修复
-* 【extra】      修复遗留的getSession端口判断错误（issue#594@Github）
-
--------------------------------------------------------------------------------------------------------------
-
-## 5.0.2
-
-### 新特性
-* 【core】       强化java.time包的对象转换支持
-
-### Bug修复
-* 【db】         修正字段中含有as导致触发关键字不能包装字段的问题（issue#I13ML7@Gitee）
-* 【extra】      修复QrCode中utf-8不支持大写的问题。（issue#I13MT6@Gitee）
-* 【http】       修复请求defalte数据解析错误问题。（pr#593@Github）
-
--------------------------------------------------------------------------------------------------------------
-
-## 5.0.1
-
-### 新特性
-* 【json】       JSONUtil.toBean支持JSONArray
-### Bug修复
-* 【extra】      修复getSession端口判断错误
-
--------------------------------------------------------------------------------------------------------------
-
-## 5.0.0
-
-### 新特性
-* 【all】        升级JDK最低 支持到8
-* 【log】        Log接口添加get的static方法
-* 【all】        部分接口添加FunctionalInterface修饰
-* 【crypto】     KeyUtil增加readKeyStore重载
-* 【extra】      JschUtil增加私钥传入支持（issue#INKDR@Gitee）
-* 【core】       DateUtil、DateTime、Convert全面支持jdk8的time包
-
-### Bug修复
-* 【http】       修复Cookie中host失效导致的问题（issue#583@Github）
+
+# Changelog
+
+-------------------------------------------------------------------------------------------------------------
+
+## 5.0.4
+
+### 新特性
+* 【setting】    增加System.getenv变量替换支持
+* 【core】       XmlUtil中mapToStr支持namespace（pr#599@Github）
+### Bug修复
+* 【core】       解决ConcurrentHashSet不能序列化的问题（issue#600@Github）
+
+-------------------------------------------------------------------------------------------------------------
+
+## 5.0.3
+
+### 新特性
+### Bug修复
+* 【extra】      修复遗留的getSession端口判断错误（issue#594@Github）
+
+-------------------------------------------------------------------------------------------------------------
+
+## 5.0.2
+
+### 新特性
+* 【core】       强化java.time包的对象转换支持
+
+### Bug修复
+* 【db】         修正字段中含有as导致触发关键字不能包装字段的问题（issue#I13ML7@Gitee）
+* 【extra】      修复QrCode中utf-8不支持大写的问题。（issue#I13MT6@Gitee）
+* 【http】       修复请求defalte数据解析错误问题。（pr#593@Github）
+
+-------------------------------------------------------------------------------------------------------------
+
+## 5.0.1
+
+### 新特性
+* 【json】       JSONUtil.toBean支持JSONArray
+### Bug修复
+* 【extra】      修复getSession端口判断错误
+
+-------------------------------------------------------------------------------------------------------------
+
+## 5.0.0
+
+### 新特性
+* 【all】        升级JDK最低 支持到8
+* 【log】        Log接口添加get的static方法
+* 【all】        部分接口添加FunctionalInterface修饰
+* 【crypto】     KeyUtil增加readKeyStore重载
+* 【extra】      JschUtil增加私钥传入支持（issue#INKDR@Gitee）
+* 【core】       DateUtil、DateTime、Convert全面支持jdk8的time包
+
+### Bug修复
+* 【http】       修复Cookie中host失效导致的问题（issue#583@Github）