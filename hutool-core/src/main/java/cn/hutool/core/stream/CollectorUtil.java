--- conflicted
+++ resolved
@@ -26,7 +26,7 @@
 	 * 说明已包含IDENTITY_FINISH特征 为 Characteristics.IDENTITY_FINISH 的缩写
 	 */
 	public static final Set<Collector.Characteristics> CH_ID
-		= Collections.unmodifiableSet(EnumSet.of(Collector.Characteristics.IDENTITY_FINISH));
+			= Collections.unmodifiableSet(EnumSet.of(Collector.Characteristics.IDENTITY_FINISH));
 	/**
 	 * 说明不包含IDENTITY_FINISH特征
 	 */
@@ -52,7 +52,7 @@
 	 * @return {@link Collector}
 	 */
 	public static <T> Collector<T, ?, String> joining(final CharSequence delimiter,
-		final Function<T, ? extends CharSequence> toStringFunc) {
+													  final Function<T, ? extends CharSequence> toStringFunc) {
 		return joining(delimiter, StrUtil.EMPTY, StrUtil.EMPTY, toStringFunc);
 	}
 
@@ -67,15 +67,15 @@
 	 * @return {@link Collector}
 	 */
 	public static <T> Collector<T, ?, String> joining(final CharSequence delimiter,
-		final CharSequence prefix,
-		final CharSequence suffix,
-		final Function<T, ? extends CharSequence> toStringFunc) {
+													  final CharSequence prefix,
+													  final CharSequence suffix,
+													  final Function<T, ? extends CharSequence> toStringFunc) {
 		return new SimpleCollector<>(
-			() -> new StringJoiner(delimiter, prefix, suffix),
-			(joiner, ele) -> joiner.add(toStringFunc.apply(ele)),
-			StringJoiner::merge,
-			StringJoiner::toString,
-			Collections.emptySet()
+				() -> new StringJoiner(delimiter, prefix, suffix),
+				(joiner, ele) -> joiner.add(toStringFunc.apply(ele)),
+				StringJoiner::merge,
+				StringJoiner::toString,
+				Collections.emptySet()
 		);
 	}
 
@@ -94,8 +94,8 @@
 	 * @return {@link Collector}
 	 */
 	public static <T, K, D, A, M extends Map<K, D>> Collector<T, ?, M> groupingBy(final Function<? super T, ? extends K> classifier,
-		final Supplier<M> mapFactory,
-		final Collector<? super T, A, D> downstream) {
+																				  final Supplier<M> mapFactory,
+																				  final Collector<? super T, A, D> downstream) {
 		final Supplier<A> downstreamSupplier = downstream.supplier();
 		final BiConsumer<A, ? super T> downstreamAccumulator = downstream.accumulator();
 		final BiConsumer<Map<K, A>, T> accumulator = (m, t) -> {
@@ -133,14 +133,8 @@
 	 * @param <A>        下游操作在进行中间操作时对应类型
 	 * @return {@link Collector}
 	 */
-<<<<<<< HEAD
-	public static <T, K, A, D>
-	Collector<T, ?, Map<K, D>> groupingBy(final Function<? super T, ? extends K> classifier,
-		final Collector<? super T, A, D> downstream) {
-=======
 	public static <T, K, A, D> Collector<T, ?, Map<K, D>> groupingBy(final Function<? super T, ? extends K> classifier,
 										  final Collector<? super T, A, D> downstream) {
->>>>>>> 67052741
 		return groupingBy(classifier, HashMap::new, downstream);
 	}
 
@@ -167,16 +161,9 @@
 	 * @param <U>           map中value的类型
 	 * @return 对null友好的 toMap 操作的 {@link Collector}实现
 	 */
-<<<<<<< HEAD
-	public static <T, K, U>
-	Collector<T, ?, Map<K, U>> toMap(final Function<? super T, ? extends K> keyMapper,
-		final Function<? super T, ? extends U> valueMapper,
-		final BinaryOperator<U> mergeFunction) {
-=======
 	public static <T, K, U> Collector<T, ?, Map<K, U>> toMap(final Function<? super T, ? extends K> keyMapper,
 									 final Function<? super T, ? extends U> valueMapper,
 									 final BinaryOperator<U> mergeFunction) {
->>>>>>> 67052741
 		return toMap(keyMapper, valueMapper, mergeFunction, HashMap::new);
 	}
 
@@ -195,11 +182,11 @@
 	 */
 	public static <T, K, U, M extends Map<K, U>>
 	Collector<T, ?, M> toMap(final Function<? super T, ? extends K> keyMapper,
-		final Function<? super T, ? extends U> valueMapper,
-		final BinaryOperator<U> mergeFunction,
-		final Supplier<M> mapSupplier) {
+							 final Function<? super T, ? extends U> valueMapper,
+							 final BinaryOperator<U> mergeFunction,
+							 final Supplier<M> mapSupplier) {
 		final BiConsumer<M, T> accumulator
-			= (map, element) -> map.put(Opt.ofNullable(element).map(keyMapper).get(), Opt.ofNullable(element).map(valueMapper).get());
+				= (map, element) -> map.put(Opt.ofNullable(element).map(keyMapper).get(), Opt.ofNullable(element).map(valueMapper).get());
 		return new SimpleCollector<>(mapSupplier, accumulator, mapMerger(mergeFunction), CH_ID);
 	}
 
@@ -245,15 +232,6 @@
 	 */
 	public static <K, V, R extends Map<K, List<V>>> Collector<Map<K, V>, ?, R> reduceListMap(final Supplier<R> mapSupplier) {
 		return Collectors.reducing(mapSupplier.get(), value -> {
-<<<<<<< HEAD
-				R result = mapSupplier.get();
-				value.forEach((k, v) -> result.computeIfAbsent(k, i -> new ArrayList<>()).add(v));
-				return result;
-			}, (l, r) -> {
-				r.forEach((k, v) -> l.computeIfAbsent(k, i -> new ArrayList<>()).addAll(v));
-				return l;
-			}
-=======
 					final R result = mapSupplier.get();
 					value.forEach((k, v) -> result.computeIfAbsent(k, i -> new ArrayList<>()).add(v));
 					return result;
@@ -261,7 +239,6 @@
 					r.forEach((k, v) -> l.computeIfAbsent(k, i -> new ArrayList<>()).addAll(v));
 					return l;
 				}
->>>>>>> 67052741
 		);
 	}
 
@@ -269,7 +246,6 @@
 	 * 将流转为{@link EntryStream}
 	 *
 	 * @param keyMapper   键的映射方法
-<<<<<<< HEAD
 	 * @param <T>         输入元素类型
 	 * @param <K>         元素的键类型
 	 * @return 收集器
@@ -284,23 +260,15 @@
 	 * 将流转为{@link EntryStream}
 	 *
 	 * @param keyMapper   键的映射方法
-=======
->>>>>>> 67052741
 	 * @param valueMapper 值的映射方法
 	 * @param <T>         输入元素类型
 	 * @param <K>         元素的键类型
 	 * @param <V>         元素的值类型
 	 * @return 收集器
-<<<<<<< HEAD
-	 * @since 6.0.0
-	 */
-	public static <T, K, V> Collector<T, List<T>, EntryStream<K, V>> toEntryStream(
-		Function<? super T, ? extends K> keyMapper, Function<? super T, ? extends V> valueMapper) {
-=======
+	 * @since 6.0.0
 	 */
 	public static <T, K, V> Collector<T, List<T>, EntryStream<K, V>> toEntryStream(
 			final Function<? super T, ? extends K> keyMapper, final Function<? super T, ? extends V> valueMapper) {
->>>>>>> 67052741
 		Objects.requireNonNull(keyMapper);
 		Objects.requireNonNull(valueMapper);
 		return transform(ArrayList::new, list -> EntryStream.of(list, keyMapper, valueMapper));
@@ -311,10 +279,7 @@
 	 *
 	 * @param <T> 输入元素类型
 	 * @return 收集器
-<<<<<<< HEAD
-	 * @since 6.0.0
-=======
->>>>>>> 67052741
+	 * @since 6.0.0
 	 */
 	public static <T> Collector<T, ?, EasyStream<T>> toEasyStream() {
 		return transform(ArrayList::new, EasyStream::of);
@@ -325,11 +290,7 @@
 	 * 返回的收集器的效果等同于：
 	 * <pre>{@code
 	 * 	Collection<T> coll = Stream.of(a, b, c, d)
-<<<<<<< HEAD
 	 * 		.collect(Collectors.toColl(collFactory));
-=======
-	 * 		.collect(Collectors.toCollection(collFactory));
->>>>>>> 67052741
 	 * 	R result = mapper.apply(coll);
 	 * }</pre>
 	 *
@@ -339,16 +300,7 @@
 	 * @param <T>         输入元素类型
 	 * @param <C>         中间收集输入元素的集合类型
 	 * @return 收集器
-<<<<<<< HEAD
-	 * @since 6.0.0
-	 */
-	public static <T, R, C extends Collection<T>> Collector<T, C, R> transform(
-		Supplier<C> collFactory, Function<C, R> mapper) {
-		Objects.requireNonNull(collFactory);
-		Objects.requireNonNull(mapper);
-		return new SimpleCollector<>(
-			collFactory, C::add, (l1, l2) -> { l1.addAll(l2); return l1; }, mapper, CH_NOID
-=======
+	 * @since 6.0.0
 	 */
 	public static <T, R, C extends Collection<T>> Collector<T, C, R> transform(
 			final Supplier<C> collFactory, final Function<C, R> mapper) {
@@ -359,7 +311,6 @@
 			l1.addAll(l2);
 			return l1;
 		}, mapper, CH_NOID
->>>>>>> 67052741
 		);
 	}
 
@@ -376,14 +327,9 @@
 	 * @param <R>    返回值类型
 	 * @param <T>    输入元素类型
 	 * @return 收集器
-<<<<<<< HEAD
-	 * @since 6.0.0
-	 */
-	public static <T, R> Collector<T, List<T>, R> transform(Function<List<T>, R> mapper) {
-=======
+	 * @since 6.0.0
 	 */
 	public static <T, R> Collector<T, List<T>, R> transform(final Function<List<T>, R> mapper) {
->>>>>>> 67052741
 		return transform(ArrayList::new, mapper);
 	}
 
