package cn.hutool.core.stream;

import cn.hutool.core.collection.CollUtil;
import cn.hutool.core.lang.Opt;
import cn.hutool.core.math.NumberUtil;
import cn.hutool.core.util.ArrayUtil;
import cn.hutool.core.util.ObjUtil;

import java.math.BigDecimal;
import java.math.RoundingMode;
import java.util.List;
import java.util.Objects;
import java.util.OptionalDouble;
import java.util.Spliterator;
import java.util.function.*;
import java.util.stream.Collectors;
import java.util.stream.Stream;
import java.util.stream.StreamSupport;

/**
 * <p>单元素的扩展流实现。基于原生Stream进行了封装和增强。<br>
 * 作者经对比了vavr、eclipse-collection、unwrap-ex以及其他语言的api，结合日常使用习惯，进行封装和拓展
 * Stream为集合提供了一些易用api，它让开发人员能使用声明式编程的方式去编写代码。
 *
 * <p>中间操作和结束操作</p>
 * <p>针对流的操作分为分为<em>中间操作</em>和<em>结束操作</em>,
 * 流只有在<em>结束操作</em>时才会真正触发执行以往的<em>中间操作</em>。<br>
 * <strong>中间操作</strong>：
 * <ul>
 *     <li>无状态中间操作: 表示不用等待 所有元素的当前操作执行完 就可以执行的操作，不依赖之前历史操作的流的状态；</li>
 *     <li>有状态中间操作: 表示需要等待 所有元素的当前操作执行完 才能执行的操作,依赖之前历史操作的流的状态；</li>
 * </ul>
 * <strong>结束操作</strong>：
 * <ul>
 *     <li>短路结束操作: 表示不用等待 所有元素的当前操作执行完 就可以执行的操作；</li>
 *     <li>非短路结束操作: 表示需要等待 所有元素的当前操作执行完 才能执行的操作；</li>
 * </ul>
 *
 * <p>串行流与并行流</p>
 * <p>流分为<em>串行流</em>和<em>并行流</em>两类：
 * <ul>
 *     <li>串行流：针对流的所有操作都会通过当前线程完成；</li>
 *     <li>
 *         并行流：针对流的操作会通过拆分器{@link Spliterator}拆分为多个异步任务{@link java.util.concurrent.ForkJoinTask}执行，
 *         这些异步任务默认使用{@link java.util.concurrent.ForkJoinPool}线程池进行管理；
 *     </li>
 * </ul>
 * 不同类型的流可以通过{@link #sequential()}或{@link #parallel()}互相转换。
 *
 * @param <T> 对象类型
 * @author VampireAchao
 * @author emptypoint
 * @author huangchengxing
 * @see java.util.stream.Stream
 * @since 6.0.0
 */
public class EasyStream<T> extends AbstractEnhancedWrappedStream<T, EasyStream<T>> {

	/**
	 * 构造
	 *
	 * @param stream {@link Stream}
	 */
	EasyStream(final Stream<T> stream) {
		super(ObjUtil.isNull(stream) ? Stream.empty() : stream);
	}

	// region Static method
	// --------------------------------------------------------------- Static method start

	/**
	 * 返回{@code FastStream}的建造器
	 *
	 * @param <T> 元素的类型
	 * @return a unwrap builder
	 */
	public static <T> Builder<T> builder() {
		return new Builder<T>() {
			private static final long serialVersionUID = 1L;
			private final Stream.Builder<T> streamBuilder = Stream.builder();

			@Override
			public void accept(final T t) {
				streamBuilder.accept(t);
			}

			@Override
			public EasyStream<T> build() {
				return new EasyStream<>(streamBuilder.build());
			}
		};
	}

	/**
	 * 返回空的串行流
	 *
	 * @param <T> 元素类型
	 * @return 一个空的串行流
	 */
	public static <T> EasyStream<T> empty() {
		return new EasyStream<>(Stream.empty());
	}

	/**
	 * 返回包含单个元素的串行流
	 *
	 * @param t 单个元素
	 * @param <T> 元素类型
	 * @return 包含单个元素的串行流
	 */
	public static <T> EasyStream<T> of(final T t) {
		return new EasyStream<>(Stream.of(t));
	}

	/**
	 * 返回包含指定元素的串行流，若输入数组为{@code null}或空，则返回一个空的串行流
	 *
	 * @param values 指定元素
	 * @param <T> 元素类型
	 * @return 包含指定元素的串行流
	 * 		从一个安全数组中创建流
	 */
	@SafeVarargs
	@SuppressWarnings("varargs")
	public static <T> EasyStream<T> of(final T... values) {
		return ArrayUtil.isEmpty(values) ? EasyStream.empty() : new EasyStream<>(Stream.of(values));
	}

	/**
	 * 通过实现了{@link Iterable}接口的对象创建串行流，若输入对象为{@code null}，则返回一个空的串行流
	 *
	 * @param iterable 实现了{@link Iterable}接口的对象
	 * @param <T> 元素类型
	 * @return 流
	 */
	public static <T> EasyStream<T> of(final Iterable<T> iterable) {
		return of(iterable, false);
	}

	/**
	 * 通过传入的{@link Iterable}创建流，若输入对象为{@code null}，则返回一个空的串行流
	 *
	 * @param iterable {@link Iterable}
	 * @param parallel 是否并行
	 * @param <T> 元素类型
	 * @return 流
	 */
	public static <T> EasyStream<T> of(final Iterable<T> iterable, final boolean parallel) {
		return Opt.ofNullable(iterable)
				.map(Iterable::spliterator)
				.map(spliterator -> StreamSupport.stream(spliterator, parallel))
				.map(EasyStream::new)
				.orElseGet(EasyStream::empty);
	}

	/**
	 * 通过传入的{@link Stream}创建流，若输入对象为{@code null}，则返回一个空的串行流
	 *
	 * @param stream {@link Stream}
	 * @param <T> 元素类型
	 * @return 流
	 */
	public static <T> EasyStream<T> of(final Stream<T> stream) {
		return new EasyStream<>(stream);
	}

	/**
	 * 返回无限有序流
	 * 该流由 初始值 以及执行 迭代函数 进行迭代获取到元素
	 * <p>
	 * 例如
	 * {@code FastStream.iterate(0, i -> i + 1)}
	 * 就可以创建从0开始，每次+1的无限流，使用{@link EasyStream#limit(long)}可以限制元素个数
	 * </p>
	 *
	 * @param <T> 元素类型
	 * @param seed 初始值
	 * @param f 用上一个元素作为参数执行并返回一个新的元素
	 * @return 无限有序流
	 */
	public static <T> EasyStream<T> iterate(final T seed, final UnaryOperator<T> f) {
		return new EasyStream<>(Stream.iterate(seed, f));
	}

	/**
	 * 返回无限有序流
	 * 该流由 初始值 然后判断条件 以及执行 迭代函数 进行迭代获取到元素
	 * <p>
	 * 例如
	 * {@code FastStream.iterate(0, i -> i < 3, i -> ++i)}
	 * 就可以创建包含元素0,1,2的流，使用{@link EasyStream#limit(long)}可以限制元素个数
	 * </p>
	 *
	 * @param <T> 元素类型
	 * @param seed 初始值
	 * @param hasNext 条件值
	 * @param next 用上一个元素作为参数执行并返回一个新的元素
	 * @return 无限有序流
	 */
	public static <T> EasyStream<T> iterate(final T seed, final Predicate<? super T> hasNext,
			final UnaryOperator<T> next) {
		Objects.requireNonNull(next);
		Objects.requireNonNull(hasNext);
		return new EasyStream<>(StreamUtil.iterate(seed, hasNext, next));
	}

	/**
	 * 返回无限串行无序流
	 * 其中每一个元素都由给定的{@code Supplier}生成
	 * 适用场景在一些生成常量流、随机元素等
	 *
	 * @param <T> 元素类型
	 * @param s 用来生成元素的 {@link Supplier}
	 * @return 无限串行无序流
	 */
	public static <T> EasyStream<T> generate(final Supplier<T> s) {
		return new EasyStream<>(Stream.generate(s));
	}

	/**
	 * 创建一个惰性拼接流，其元素是第一个流的所有元素，然后是第二个流的所有元素。
	 * 如果两个输入流都是有序的，则结果流是有序的，如果任一输入流是并行的，则结果流是并行的。
	 * 当结果流关闭时，两个输入流的关闭处理程序都会被调用。
	 *
	 * <p>从重复串行流进行拼接时可能会导致深度调用链甚至抛出 {@code StackOverflowException}</p>
	 *
	 * @param <T> 元素类型
	 * @param a 第一个流
	 * @param b 第二个流
	 * @return 拼接两个流之后的流
	 */
	public static <T> EasyStream<T> concat(final Stream<? extends T> a, final Stream<? extends T> b) {
		return new EasyStream<>(Stream.concat(a, b));
	}

	/**
	 * 拆分字符串，转换为串行流
	 *
	 * @param str 字符串
	 * @param regex 正则
	 * @return 拆分后元素组成的流
	 */
	public static EasyStream<String> split(final CharSequence str, final String regex) {
		return Opt.ofBlankAble(str).map(CharSequence::toString).map(s -> s.split(regex)).map(EasyStream::of)
				.orElseGet(EasyStream::empty);
	}

	// --------------------------------------------------------------- Static method end
	// endregion

	/**
	 * 返回与指定函数将元素作为参数执行的结果组成的流
	 * 这是一个无状态中间操作
	 *
	 * @param mapper 指定的函数
	 * @param <R> 函数执行后返回的类型
	 * @return 返回叠加操作后的流
	 */
	@Override
	public <R> EasyStream<R> map(final Function<? super T, ? extends R> mapper) {
		Objects.requireNonNull(mapper);
		return new EasyStream<>(stream.map(mapper));
	}

	/**
	 * 根据一个原始的流，返回一个新包装类实例
	 *
	 * @param stream 流
	 * @return 实现类
	 */
	@Override
	public EasyStream<T> wrap(final Stream<T> stream) {
		return new EasyStream<>(stream);
	}


	/**
	 * 计算int类型的总和
	 *
	 * @param mapper 将对象转换为int的 {@link Function}
	 * @return int 总和
	 */
	public int sum(final ToIntFunction<? super T> mapper) {
		return stream.mapToInt(mapper).sum();
	}

	/**
	 * 计算long类型的总和
	 *
	 * @param mapper 将对象转换为long的 {@link Function}
	 * @return long 总和
	 */
	public long sum(final ToLongFunction<? super T> mapper) {
		return stream.mapToLong(mapper).sum();
	}


	/**
	 * 计算double类型的总和
	 *
	 * @param mapper 将对象转换为double的 {@link Function}
	 * @return double 总和
	 */
	public double sum(final ToDoubleFunction<? super T> mapper) {
		return stream.mapToDouble(mapper).sum();
	}

	/**
	 * 计算 {@link Number} 类型的总和
	 *
<<<<<<< HEAD
	 * @param mapper  将对象转换为{@link Number} 的 {@link Function}
	 * @return {@link BigDecimal} , 如果流为空, 返回 {@link BigDecimal#ZERO}
=======
	 * @param mapper 映射
	 * @param <R>    映射后的类型
	 * @return {@link BigDecimal}
>>>>>>> 5f97b3d4
	 */
	public <R extends Number> BigDecimal sum(final Function<? super T, R> mapper) {
		return stream.map(mapper).reduce(BigDecimal.ZERO, NumberUtil::add, NumberUtil::add);
	}


	/**
	 * 计算 {@link BigDecimal} 类型的平均值 并以四舍五入的方式保留2位精度
	 *
<<<<<<< HEAD
	 * @param mapper 将对象转换为{@link BigDecimal}的 {@link Function}
	 * @return {@link Opt}<{@link BigDecimal}>; 如果流的长度为0, 返回 {@link Opt#empty()}
=======
	 * @param mapper 映射
	 * @return 计算结果 如果元素的长度为0 那么会返回为空的opt
>>>>>>> 5f97b3d4
	 */
	public Opt<BigDecimal> avg(final Function<? super T, BigDecimal> mapper) {
		return avg(mapper, 2);
	}


	/**
	 * {@link BigDecimal} 类型的平均值 并以四舍五入的方式保留小数点后scale位
	 *
<<<<<<< HEAD
	 * @param mapper 将对象转换为{@link BigDecimal} 的 {@link Function}
	 * @param scale 保留精度
	 * @return {@link Opt}<{@link BigDecimal}>  如果流的长度为0, 返回 {@link Opt#empty()}
=======
	 * @param mapper 映射
	 * @param scale 精度
	 * @return 计算结果 如果元素的长度为0 那么会返回为空的opt
>>>>>>> 5f97b3d4
	 */
	public Opt<BigDecimal> avg(final Function<? super T, BigDecimal> mapper, final int scale) {
		return avg(mapper, scale, RoundingMode.HALF_UP);
	}

	/**
	 * 计算 {@link BigDecimal} 类型的平均值
	 *
	 * @param mapper 将对象转换为{@link BigDecimal} 的 {@link Function}
	 * @param scale 保留精度
	 * @param roundingMode 舍入模式
<<<<<<< HEAD
	 * @return {@link Opt}<{@link BigDecimal}> 如果元素的长度为0 那么会返回 {@link Opt#empty()}
=======
	 * @return 计算结果 如果元素的长度为0 那么会返回为空的opt
>>>>>>> 5f97b3d4
	 */
	public Opt<BigDecimal> avg(final Function<? super T, BigDecimal> mapper, final int scale,
			final RoundingMode roundingMode) {
		//元素列表
		List<BigDecimal> bigDecimalList = stream.map(mapper).collect(Collectors.toList());
		if (CollUtil.isEmpty(bigDecimalList)) {
			return Opt.empty();
		}

		return Opt.ofNullable(EasyStream.of(bigDecimalList).reduce(BigDecimal.ZERO, BigDecimal::add)
				.divide(NumberUtil.toBigDecimal(bigDecimalList.size()), scale, roundingMode));
	}


	/**
	 * 计算int类型的平均值
	 *
	 * @param mapper 将对象转换为int 的 {@link Function}
	 * @return {@link OptionalDouble} 如果流的长度为0 那么会返回{@link OptionalDouble#empty()}
	 */
	public OptionalDouble avg(final ToIntFunction<? super T> mapper) {
		return stream.mapToInt(mapper).average();
	}

	/**
	 * 计算double类型的平均值
	 *
	 * @param mapper 将对象转换为double 的 {@link Function}
	 * @return {@link OptionalDouble} 如果流的长度为0 那么会返回{@link OptionalDouble#empty()}
	 */
	public OptionalDouble avg(final ToDoubleFunction<? super T> mapper) {
		return stream.mapToDouble(mapper).average();
	}


	/**
	 * 计算double平均值
	 *
	 * @param mapper 将对象转换为long 的 {@link Function}
	 * @return {@link OptionalDouble}  如果流的长度为0 那么会返回{@link OptionalDouble#empty()}
	 */
	public OptionalDouble avg(final ToLongFunction<? super T> mapper) {
		return stream.mapToLong(mapper).average();
	}


	/**
	 * 建造者
	 *
	 * @author VampireAchao
	 */
	public interface Builder<T> extends Consumer<T>, cn.hutool.core.lang.builder.Builder<EasyStream<T>> {

		/**
		 * Adds an element to the unwrap being built.
		 *
		 * @param t the element to add
		 * @return {@code this} builder
		 * @throws IllegalStateException if the builder has already transitioned to
		 * 		the built state
		 * @implSpec The default implementation behaves as if:
		 * 		<pre>{@code
		 * 								    accept(t)
		 * 								    return this;
		 *                             }</pre>
		 */
		default Builder<T> add(final T t) {
			accept(t);
			return this;
		}
	}

}<|MERGE_RESOLUTION|>--- conflicted
+++ resolved
@@ -206,7 +206,7 @@
 
 	/**
 	 * 返回无限串行无序流
-	 * 其中每一个元素都由给定的{@code Supplier}生成
+	 * 其中每一个元素都由给定的{@link  Supplier}生成
 	 * 适用场景在一些生成常量流、随机元素等
 	 *
 	 * @param <T> 元素类型
@@ -275,63 +275,53 @@
 
 
 	/**
-	 * 计算int类型的总和
-	 *
-	 * @param mapper 将对象转换为int的 {@link Function}
-	 * @return int 总和
-	 */
-	public int sum(final ToIntFunction<? super T> mapper) {
+	 * 计算int类型总和
+	 *
+	 * @param mapper 映射
+	 * @return int
+	 */
+	public int sum(ToIntFunction<? super T> mapper) {
 		return stream.mapToInt(mapper).sum();
 	}
 
 	/**
-	 * 计算long类型的总和
-	 *
-	 * @param mapper 将对象转换为long的 {@link Function}
-	 * @return long 总和
-	 */
-	public long sum(final ToLongFunction<? super T> mapper) {
+	 * 计算long类型总和
+	 *
+	 * @param mapper 映射
+	 * @return long
+	 */
+	public long sum(ToLongFunction<? super T> mapper) {
 		return stream.mapToLong(mapper).sum();
 	}
 
 
 	/**
-	 * 计算double类型的总和
-	 *
-	 * @param mapper 将对象转换为double的 {@link Function}
-	 * @return double 总和
-	 */
-	public double sum(final ToDoubleFunction<? super T> mapper) {
+	 * 计算double总和
+	 *
+	 * @param mapper 映射器
+	 * @return double
+	 */
+	public double sum(ToDoubleFunction<? super T> mapper) {
 		return stream.mapToDouble(mapper).sum();
 	}
 
 	/**
-	 * 计算 {@link Number} 类型的总和
-	 *
-<<<<<<< HEAD
-	 * @param mapper  将对象转换为{@link Number} 的 {@link Function}
-	 * @return {@link BigDecimal} , 如果流为空, 返回 {@link BigDecimal#ZERO}
-=======
+	 * 计算number的总和
+	 *
 	 * @param mapper 映射
 	 * @param <R>    映射后的类型
 	 * @return {@link BigDecimal}
->>>>>>> 5f97b3d4
 	 */
 	public <R extends Number> BigDecimal sum(final Function<? super T, R> mapper) {
-		return stream.map(mapper).reduce(BigDecimal.ZERO, NumberUtil::add, NumberUtil::add);
-	}
-
-
-	/**
-	 * 计算 {@link BigDecimal} 类型的平均值 并以四舍五入的方式保留2位精度
-	 *
-<<<<<<< HEAD
-	 * @param mapper 将对象转换为{@link BigDecimal}的 {@link Function}
-	 * @return {@link Opt}<{@link BigDecimal}>; 如果流的长度为0, 返回 {@link Opt#empty()}
-=======
+		return stream.map(mapper).reduce(BigDecimal.ZERO, NumberUtil::add,NumberUtil::add);
+	}
+
+
+	/**
+	 * 计算bigDecimal平均值 并以四舍五入的方式保留2位精度
+	 *
 	 * @param mapper 映射
 	 * @return 计算结果 如果元素的长度为0 那么会返回为空的opt
->>>>>>> 5f97b3d4
 	 */
 	public Opt<BigDecimal> avg(final Function<? super T, BigDecimal> mapper) {
 		return avg(mapper, 2);
@@ -339,64 +329,53 @@
 
 
 	/**
-	 * {@link BigDecimal} 类型的平均值 并以四舍五入的方式保留小数点后scale位
-	 *
-<<<<<<< HEAD
-	 * @param mapper 将对象转换为{@link BigDecimal} 的 {@link Function}
-	 * @param scale 保留精度
-	 * @return {@link Opt}<{@link BigDecimal}>  如果流的长度为0, 返回 {@link Opt#empty()}
-=======
+	 * 计算bigDecimal平均值 并以四舍五入的方式保留scale的进度
+	 *
 	 * @param mapper 映射
 	 * @param scale 精度
 	 * @return 计算结果 如果元素的长度为0 那么会返回为空的opt
->>>>>>> 5f97b3d4
-	 */
-	public Opt<BigDecimal> avg(final Function<? super T, BigDecimal> mapper, final int scale) {
+	 */
+	public Opt<BigDecimal> avg(final Function<? super T, BigDecimal> mapper, int scale) {
 		return avg(mapper, scale, RoundingMode.HALF_UP);
 	}
 
 	/**
-	 * 计算 {@link BigDecimal} 类型的平均值
-	 *
-	 * @param mapper 将对象转换为{@link BigDecimal} 的 {@link Function}
-	 * @param scale 保留精度
+	 * 计算bigDecimal平均值
+	 *
+	 * @param mapper 映射
+	 * @param scale 精度
 	 * @param roundingMode 舍入模式
-<<<<<<< HEAD
-	 * @return {@link Opt}<{@link BigDecimal}> 如果元素的长度为0 那么会返回 {@link Opt#empty()}
-=======
 	 * @return 计算结果 如果元素的长度为0 那么会返回为空的opt
->>>>>>> 5f97b3d4
-	 */
-	public Opt<BigDecimal> avg(final Function<? super T, BigDecimal> mapper, final int scale,
-			final RoundingMode roundingMode) {
+	 */
+	public Opt<BigDecimal> avg(final Function<? super T, BigDecimal> mapper, int scale, RoundingMode roundingMode) {
 		//元素列表
 		List<BigDecimal> bigDecimalList = stream.map(mapper).collect(Collectors.toList());
 		if (CollUtil.isEmpty(bigDecimalList)) {
-			return Opt.empty();
+			return Opt.ofNullable(null);
 		}
 
-		return Opt.ofNullable(EasyStream.of(bigDecimalList).reduce(BigDecimal.ZERO, BigDecimal::add)
+		return Opt.of(EasyStream.of(bigDecimalList).reduce(BigDecimal.ZERO, BigDecimal::add)
 				.divide(NumberUtil.toBigDecimal(bigDecimalList.size()), scale, roundingMode));
 	}
 
 
 	/**
-	 * 计算int类型的平均值
-	 *
-	 * @param mapper 将对象转换为int 的 {@link Function}
-	 * @return {@link OptionalDouble} 如果流的长度为0 那么会返回{@link OptionalDouble#empty()}
-	 */
-	public OptionalDouble avg(final ToIntFunction<? super T> mapper) {
+	 * 计算int平均值
+	 *
+	 * @param mapper 映射器
+	 * @return {@link OptionalDouble}
+	 */
+	public OptionalDouble avg(ToIntFunction<? super T> mapper) {
 		return stream.mapToInt(mapper).average();
 	}
 
 	/**
-	 * 计算double类型的平均值
-	 *
-	 * @param mapper 将对象转换为double 的 {@link Function}
-	 * @return {@link OptionalDouble} 如果流的长度为0 那么会返回{@link OptionalDouble#empty()}
-	 */
-	public OptionalDouble avg(final ToDoubleFunction<? super T> mapper) {
+	 * 计算double平均值
+	 *
+	 * @param mapper 映射
+	 * @return {@link OptionalDouble}
+	 */
+	public OptionalDouble avg(ToDoubleFunction<? super T> mapper) {
 		return stream.mapToDouble(mapper).average();
 	}
 
@@ -404,10 +383,10 @@
 	/**
 	 * 计算double平均值
 	 *
-	 * @param mapper 将对象转换为long 的 {@link Function}
-	 * @return {@link OptionalDouble}  如果流的长度为0 那么会返回{@link OptionalDouble#empty()}
-	 */
-	public OptionalDouble avg(final ToLongFunction<? super T> mapper) {
+	 * @param mapper 映射
+	 * @return {@link OptionalDouble}
+	 */
+	public OptionalDouble avg(ToLongFunction<? super T> mapper) {
 		return stream.mapToLong(mapper).average();
 	}
 
