--- conflicted
+++ resolved
@@ -265,21 +265,6 @@
 	}
 
 	/**
-<<<<<<< HEAD
-=======
-	 * 转换为子类实现
-	 *
-	 * @param stream 流
-	 * @return 子类实现
-	 */
-	@Override
-	public EasyStream<T> transform(final Stream<T> stream) {
-		this.stream = stream;
-		return this;
-	}
-
-	/**
->>>>>>> c56f36ac
 	 * 建造者
 	 *
 	 * @author VampireAchao
