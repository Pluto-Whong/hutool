package cn.hutool.core.stream;


import cn.hutool.core.collection.ListUtil;
import cn.hutool.core.map.MapUtil;
import lombok.Builder;
import lombok.Data;
import lombok.experimental.Tolerate;
import org.junit.Assert;
import org.junit.Test;

import java.util.*;
import java.util.function.Consumer;
import java.util.stream.Collectors;
import java.util.stream.Stream;

import static java.util.Arrays.asList;
import static java.util.Collections.singletonList;

/**
 * @author VampireAchao
 */
public class EasyStreamTest {

	@Test
	public void testBuilder() {
		final List<Integer> list = EasyStream.<Integer>builder().add(1).add(2).add(3).build().toList();
		Assert.assertEquals(Arrays.asList(1, 2, 3), list);
	}

	@Test
	public void testGenerate() {
		final List<Integer> list = EasyStream.generate(() -> 0).limit(3).toList();
		Assert.assertEquals(Arrays.asList(0, 0, 0), list);
	}

	@Test
	public void testOf() {
		Assert.assertEquals(3, EasyStream.of(Arrays.asList(1, 2, 3), true).count());
		Assert.assertEquals(3, EasyStream.of(1, 2, 3).count());
		Assert.assertEquals(3, EasyStream.of(Stream.builder().add(1).add(2).add(3).build()).count());
	}

	@Test
	public void testSplit() {
		final List<Integer> list = EasyStream.split("1,2,3", ",").map(Integer::valueOf).toList();
		Assert.assertEquals(Arrays.asList(1, 2, 3), list);
	}

	@Test
	public void testIterator() {
		final List<Integer> list = EasyStream.iterate(0, i -> i < 3, i -> ++i).toList();
		Assert.assertEquals(Arrays.asList(0, 1, 2), list);
	}

	@Test
	public void testToCollection() {
		final List<Integer> list = Arrays.asList(1, 2, 3);
		final List<String> toCollection = EasyStream.of(list).map(String::valueOf).toColl(LinkedList::new);
		Assert.assertEquals(Arrays.asList("1", "2", "3"), toCollection);
	}

	@Test
	public void testToList() {
		final List<Integer> list = Arrays.asList(1, 2, 3);
		final List<String> toList = EasyStream.of(list).map(String::valueOf).toList();
		Assert.assertEquals(Arrays.asList("1", "2", "3"), toList);
	}

	@Test
	public void testToSet() {
		final List<Integer> list = Arrays.asList(1, 2, 3);
		final Set<String> toSet = EasyStream.of(list).map(String::valueOf).toSet();
		Assert.assertEquals(new HashSet<>(Arrays.asList("1", "2", "3")), toSet);
	}

	@Test
	public void testToZip() {
		final List<Integer> orders = Arrays.asList(1, 2, 3, 2);
		final List<String> list = Arrays.asList("dromara", "guava", "sweet", "hutool");
		final Map<Integer, String> map = MapUtil.<Integer, String>builder()
				.put(1, "dromara")
				.put(2, "hutool")
				.put(3, "sweet")
				.build();

		final Map<Integer, String> toZip = EasyStream.of(orders).toZip(list);
		Assert.assertEquals(map, toZip);

		final Map<Integer, String> toZipParallel = EasyStream.of(orders).parallel().nonNull().toZip(list);
		Assert.assertEquals(map, toZipParallel);
	}

	@Test
	public void testJoin() {
		final List<Integer> list = Arrays.asList(1, 2, 3);
		final String joining = EasyStream.of(list).join();
		Assert.assertEquals("123", joining);
		Assert.assertEquals("1,2,3", EasyStream.of(list).join(","));
		Assert.assertEquals("(1,2,3)", EasyStream.of(list).join(",", "(", ")"));
	}

	@Test
	public void testToMap() {
		final List<Integer> list = Arrays.asList(1, 2, 3);
		final Map<String, Integer> identityMap = EasyStream.of(list).toMap(String::valueOf);
		Assert.assertEquals(new HashMap<String, Integer>() {
			private static final long serialVersionUID = 1L;

			{
				put("1", 1);
				put("2", 2);
				put("3", 3);
			}
		}, identityMap);
	}

	@Test
	public void testGroup() {
		final List<Integer> list = Arrays.asList(1, 2, 3);
		final Map<String, List<Integer>> group = EasyStream.of(list).group(String::valueOf);
		Assert.assertEquals(
				new HashMap<String, List<Integer>>() {
					private static final long serialVersionUID = 1L;

					{
						put("1", singletonList(1));
						put("2", singletonList(2));
						put("3", singletonList(3));
					}
				}, group);
	}

	@Test
	public void testMapIdx() {
		final List<String> list = Arrays.asList("dromara", "hutool", "sweet");
		final List<String> mapIndex = EasyStream.of(list).mapIdx((e, i) -> i + 1 + "." + e).toList();
		Assert.assertEquals(Arrays.asList("1.dromara", "2.hutool", "3.sweet"), mapIndex);
		// 并行流时为-1
		Assert.assertEquals(Arrays.asList(-1, -1, -1), EasyStream.of(1, 2, 3).parallel().mapIdx((e, i) -> i).toList());
	}

	@Test
	public void testMapMulti() {
		final List<Integer> list = Arrays.asList(1, 2, 3);
		final List<Integer> mapMulti = EasyStream.of(list).<Integer>mapMulti((e, buffer) -> {
			for (int i = 0; i < e; i++) {
				buffer.accept(e);
			}
		}).toList();
		Assert.assertEquals(Arrays.asList(1, 2, 2, 3, 3, 3), mapMulti);
	}

	@Test
	public void testMapNonNull() {
		final List<Integer> list = Arrays.asList(1, 2, 3, null);
		final List<String> mapNonNull = EasyStream.of(list).mapNonNull(String::valueOf).toList();
		Assert.assertEquals(Arrays.asList("1", "2", "3"), mapNonNull);
	}

	@Test
	public void testDistinct() {
		final List<Integer> list = ListUtil.of(3, 2, 2, 1, null, null);
		for (int i = 0; i < 1000; i++) {
			list.add(i);
		}
		// 使用stream去重
		final List<Integer> collect1 = list.stream().distinct().collect(Collectors.toList());
		final List<Integer> collect2 = list.stream().parallel().distinct().collect(Collectors.toList());

		// 使用FastStream去重
		final List<Integer> distinctBy1 = EasyStream.of(list).distinct().toList();
		final List<Integer> distinctBy2 = EasyStream.of(list).parallel().distinct(String::valueOf).toList();

		Assert.assertEquals(collect1, distinctBy1);
		Assert.assertEquals(collect2, distinctBy2);
	}

	@Test
	public void testForeachIdx() {
		final List<String> list = Arrays.asList("dromara", "hutool", "sweet");
		final EasyStream.FastStreamBuilder<String> builder = EasyStream.builder();
		EasyStream.of(list).forEachIdx((e, i) -> builder.accept(i + 1 + "." + e));
		Assert.assertEquals(Arrays.asList("1.dromara", "2.hutool", "3.sweet"), builder.build().toList());
		// 并行流时为-1
		EasyStream.of(1, 2, 3).parallel().forEachIdx((e, i) -> Assert.assertEquals(-1, (Object) i));
	}

	@Test
	public void testForEachOrderedIdx() {
		final List<String> list = Arrays.asList("dromara", "hutool", "sweet");
		final EasyStream.FastStreamBuilder<String> builder = EasyStream.builder();
		EasyStream.of(list).forEachOrderedIdx((e, i) -> builder.accept(i + 1 + "." + e));
		Assert.assertEquals(Arrays.asList("1.dromara", "2.hutool", "3.sweet"), builder.build().toList());

		final EasyStream.FastStreamBuilder<String> streamBuilder = EasyStream.builder();
		EasyStream.of(list).parallel().forEachOrderedIdx((e, i) -> streamBuilder.accept(i + 1 + "." + e));
		Assert.assertEquals(Arrays.asList("0.dromara", "0.hutool", "0.sweet"), streamBuilder.build().toList());

	}

	@Test
	public void testFlatMapIdx() {
		final List<String> list = Arrays.asList("dromara", "hutool", "sweet");
		final List<String> mapIndex = EasyStream.of(list).flatMapIdx((e, i) -> EasyStream.of(i + 1 + "." + e)).toList();
		Assert.assertEquals(Arrays.asList("1.dromara", "2.hutool", "3.sweet"), mapIndex);
		// 并行流时为-1
		Assert.assertEquals(Arrays.asList(-1, -1, -1), EasyStream.of(1, 2, 3).parallel().flatMapIdx((e, i) -> EasyStream.of(i)).toList());
	}

	@Test
	public void testFlat() {
		final List<Integer> list = Arrays.asList(1, 2, 3);

		// 一个元素 扩散为 多个元素(迭代器)
		List<Integer> flat = EasyStream.of(list).flat(e -> Arrays.asList(e, e * 10)).toList();
		Assert.assertEquals(ListUtil.of(1, 10, 2, 20, 3, 30), flat);

		// 过滤迭代器为null的元素
		flat = EasyStream.of(list).<Integer>flat(e -> null).toList();
		Assert.assertEquals(Collections.emptyList(), flat);

		// 自动过滤null元素
		flat = EasyStream.of(list).flat(e -> Arrays.asList(e, e > 2 ? e : null)).toList();
		Assert.assertEquals(ListUtil.of(1, null, 2, null, 3, 3), flat);
		// 不报npe测试
		Assert.assertTrue(EasyStream.of(list).flat(e -> null).isEmpty());
	}

	@Test
	public void testFilter() {
		final List<Integer> list = Arrays.asList(1, 2, 3);
		final List<Integer> filterIndex = EasyStream.of(list).filter(String::valueOf, "1").toList();
		Assert.assertEquals(Collections.singletonList(1), filterIndex);
	}

	@Test
	public void testFilterIdx() {
		final List<String> list = Arrays.asList("dromara", "hutool", "sweet");
		final List<String> filterIndex = EasyStream.of(list).filterIdx((e, i) -> i < 2).toList();
		Assert.assertEquals(Arrays.asList("dromara", "hutool"), filterIndex);
		// 并行流时为-1
		Assert.assertEquals(3L, EasyStream.of(1, 2, 3).parallel().filterIdx((e, i) -> i == -1).count());
	}

	@Test
	public void testNonNull() {
		final List<Integer> list = Arrays.asList(1, null, 2, 3);
		final List<Integer> nonNull = EasyStream.of(list).nonNull().toList();
		Assert.assertEquals(Arrays.asList(1, 2, 3), nonNull);
	}

	@Test
	public void testParallel() {
		Assert.assertTrue(EasyStream.of(1, 2, 3).parallel(true).isParallel());
		Assert.assertFalse(EasyStream.of(1, 2, 3).parallel(false).isParallel());
	}

	@Test
	public void testPush() {
		final List<Integer> list = Arrays.asList(1, 2);
		final List<Integer> push = EasyStream.of(list).push(3).toList();
		Assert.assertEquals(Arrays.asList(1, 2, 3), push);

		Assert.assertEquals(Arrays.asList(1, 2, 3, 4), EasyStream.of(list).push(3, 4).toList());
	}

	@Test
	public void testUnshift() {
		final List<Integer> list = Arrays.asList(2, 3);
		final List<Integer> unshift = EasyStream.of(list).unshift(1).toList();
		Assert.assertEquals(Arrays.asList(1, 2, 3), unshift);

		Assert.assertEquals(Arrays.asList(1, 2, 2, 3), EasyStream.of(list).unshift(1, 2).toList());
	}

	@Test
	public void testAt() {
		final List<Integer> list = Arrays.asList(1, 2, 3);
		Assert.assertEquals(1, (Object) EasyStream.of(list).at(0).orElse(null));
		Assert.assertEquals(2, (Object) EasyStream.of(list).at(1).orElse(null));
		Assert.assertEquals(3, (Object) EasyStream.of(list).at(2).orElse(null));
		Assert.assertEquals(1, (Object) EasyStream.of(list).at(-3).orElse(null));
		Assert.assertEquals(3, (Object) EasyStream.of(list).at(-1).orElse(null));
		Assert.assertNull(EasyStream.of(list).at(-4).orElse(null));
	}

	@Test
	public void testSplice() {
		final List<Integer> list = Arrays.asList(1, 2, 3);
		Assert.assertEquals(Arrays.asList(1, 2, 2, 3), EasyStream.of(list).splice(1, 0, 2).toList());
		Assert.assertEquals(Arrays.asList(1, 2, 3, 3), EasyStream.of(list).splice(3, 1, 3).toList());
		Assert.assertEquals(Arrays.asList(1, 2, 4), EasyStream.of(list).splice(2, 1, 4).toList());
		Assert.assertEquals(Arrays.asList(1, 2), EasyStream.of(list).splice(2, 1).toList());
		Assert.assertEquals(Arrays.asList(1, 2, 3), EasyStream.of(list).splice(2, 0).toList());
		Assert.assertEquals(Arrays.asList(1, 2), EasyStream.of(list).splice(-1, 1).toList());
		Assert.assertEquals(Arrays.asList(1, 2, 3), EasyStream.of(list).splice(-2, 2, 2, 3).toList());
	}

	@Test
	public void testFindFirst() {
		final List<Integer> list = Arrays.asList(1, 2, 3);
		final Integer find = EasyStream.of(list).findFirst(Objects::nonNull).orElse(null);
		Assert.assertEquals(1, (Object) find);
	}

	@Test
	public void testFindFirstIdx() {
		final List<Integer> list = Arrays.asList(null, 2, 3);
		Assert.assertEquals(1, EasyStream.of(list).findFirstIdx(Objects::nonNull));
		Assert.assertEquals(-1, (Object) EasyStream.of(list).parallel().findFirstIdx(Objects::nonNull));
	}

	@Test
	public void testFindLast() {
		final List<Integer> list = ListUtil.of(1, 2, 4, 5, 6, 7, 8, 9, 10, 3);
		Assert.assertEquals(3, (Object) EasyStream.of(list).findLast().orElse(null));
		Assert.assertEquals(3, (Object) EasyStream.of(list).parallel().findLast().orElse(null));

		final List<Integer> list2 = ListUtil.of(1, 2, 4, 5, 6, 7, 8, 9, 10, 3, null);
		Assert.assertEquals(3, (Object) EasyStream.of(list2).parallel().findLast(Objects::nonNull).orElse(null));

		Assert.assertNull(EasyStream.of().parallel().findLast(Objects::nonNull).orElse(null));
		Assert.assertNull(EasyStream.of((Object) null).parallel().findLast(Objects::nonNull).orElse(null));
	}

	@Test
	public void testFindLastIdx() {
		final List<Integer> list = Arrays.asList(1, null, 3);
		Assert.assertEquals(2, (Object) EasyStream.of(list).findLastIdx(Objects::nonNull));
		Assert.assertEquals(-1, (Object) EasyStream.of(list).parallel().findLastIdx(Objects::nonNull));
	}

	@Test
	public void testReverse() {
		final List<Integer> list = ListUtil.of(Stream.iterate(1, i -> i + 1).limit(1000).collect(Collectors.toList()));

		Assert.assertEquals(ListUtil.reverseNew(list), EasyStream.of(list).reverse().toList());
		Assert.assertEquals(ListUtil.empty(), EasyStream.of().reverse().toList());
		Assert.assertEquals(ListUtil.of((Object) null), EasyStream.of((Object) null).reverse().toList());
	}

	@Test
	public void testZip() {
		final List<Integer> orders = Arrays.asList(1, 2, 3);
		final List<String> list = Arrays.asList("dromara", "hutool", "sweet");
		List<String> zip = EasyStream.of(orders).zip(list, (e1, e2) -> e1 + "." + e2).toList();
		Assert.assertEquals(Arrays.asList("1.dromara", "2.hutool", "3.sweet"), zip);

		zip = EasyStream.iterate(1, i -> i + 1).zip(list, (e1, e2) -> e1 + "." + e2).toList();
		Assert.assertEquals(Arrays.asList("1.dromara", "2.hutool", "3.sweet"), zip);
	}

	@Test
	public void testListSplit() {
		final List<Integer> list = Arrays.asList(1, 2, 3, 4, 5);
		List<List<Integer>> lists = EasyStream.of(list).split(2).map(EasyStream::toList).toList();
		Assert.assertEquals(ListUtil.split(list, 2), lists);

		// 指定长度 大于等于 列表长度
		lists = EasyStream.of(list).split(list.size()).map(EasyStream::toList).toList();
		Assert.assertEquals(singletonList(list), lists);
	}

	@Test
	public void testSplitList() {
		final List<Integer> list = Arrays.asList(1, 2, 3, 4, 5);
		List<List<Integer>> lists = EasyStream.of(list).splitList(2).toList();
		Assert.assertEquals(ListUtil.split(list, 2), lists);

		// 指定长度 大于等于 列表长度
		lists = EasyStream.of(list).splitList(list.size()).toList();
		Assert.assertEquals(singletonList(list), lists);
	}

	@Test
	public void testTakeWhile() {
		// 1 到 10
		final List<Integer> list = EasyStream.iterate(1, i -> i <= 10, i -> i + 1).toList();

		final List<String> res1 = EasyStream.of(list)
				// 舍弃 5
				.takeWhile(e -> e < 5)
				// 过滤奇数
				.filter(e -> (e & 1) == 0)
				// 反序
				.sorted(Comparator.reverseOrder())
				.map(String::valueOf)
				.toList();
		Assert.assertEquals(Arrays.asList("4", "2"), res1);

		final List<Integer> res2 = EasyStream.iterate(1, i -> i + 1)
				.parallel()
				.takeWhile(e -> e < 5)
				.map(String::valueOf)
				.map(Integer::valueOf)
				.sorted(Comparator.naturalOrder())
				.toList();
		Assert.assertEquals(Arrays.asList(1, 2, 3, 4), res2);
	}

	@Test
	public void testDropWhile() {
		// 1 到 10
		final List<Integer> list = EasyStream.iterate(1, i -> i <= 10, i -> i + 1).toList();

		final List<String> res1 = EasyStream.of(list)
				// 舍弃 5之前的数字
				.dropWhile(e -> e < 5)
				// 过滤偶数
				.filter(e -> (e & 1) == 1)
				// 反序
				.sorted(Comparator.reverseOrder())
				.map(String::valueOf)
				.toList();
		Assert.assertEquals(Arrays.asList("9", "7", "5"), res1);

		final List<Integer> res2 = EasyStream.of(list)
				.parallel()
				.dropWhile(e -> e < 5)
				// 过滤偶数
				.filter(e -> (e & 1) == 1)
				.map(String::valueOf)
				.map(Integer::valueOf)
				.sorted(Comparator.naturalOrder())
				.toList();
		Assert.assertEquals(Arrays.asList(5, 7, 9), res2);
	}

	@Test
	public void testIsNotEmpty() {
		Assert.assertTrue(EasyStream.of(1).isNotEmpty());
	}

	@Test
<<<<<<< HEAD
	public void testToTree() {
		Consumer<Object> test = o -> {
			List<Student> studentTree = EasyStream
					.of(
							Student.builder().id(1L).name("dromara").build(),
							Student.builder().id(2L).name("baomidou").build(),
							Student.builder().id(3L).name("hutool").parentId(1L).build(),
							Student.builder().id(4L).name("sa-token").parentId(1L).build(),
							Student.builder().id(5L).name("mybatis-plus").parentId(2L).build(),
							Student.builder().id(6L).name("looly").parentId(3L).build(),
							Student.builder().id(7L).name("click33").parentId(4L).build(),
							Student.builder().id(8L).name("jobob").parentId(5L).build()
					)
					// just 3 lambda,top parentId is null
					.toTree(Student::getId, Student::getParentId, Student::setChildren);
			Assert.assertEquals(asList(
					Student.builder().id(1L).name("dromara")
							.children(asList(Student.builder().id(3L).name("hutool").parentId(1L)
											.children(singletonList(Student.builder().id(6L).name("looly").parentId(3L).build()))
											.build(),
									Student.builder().id(4L).name("sa-token").parentId(1L)
											.children(singletonList(Student.builder().id(7L).name("click33").parentId(4L).build()))
											.build()))
							.build(),
					Student.builder().id(2L).name("baomidou")
							.children(singletonList(
									Student.builder().id(5L).name("mybatis-plus").parentId(2L)
											.children(singletonList(
													Student.builder().id(8L).name("jobob").parentId(5L).build()
											))
											.build()))
							.build()
			), studentTree);
		};
		test = test.andThen(o -> {
			List<Student> studentTree = EasyStream
					.of(
							Student.builder().id(1L).name("dromara").matchParent(true).build(),
							Student.builder().id(2L).name("baomidou").matchParent(true).build(),
							Student.builder().id(3L).name("hutool").parentId(1L).build(),
							Student.builder().id(4L).name("sa-token").parentId(1L).build(),
							Student.builder().id(5L).name("mybatis-plus").parentId(2L).build(),
							Student.builder().id(6L).name("looly").parentId(3L).build(),
							Student.builder().id(7L).name("click33").parentId(4L).build(),
							Student.builder().id(8L).name("jobob").parentId(5L).build()
					)
					// just 4 lambda ,top by condition
					.toTree(Student::getId, Student::getParentId, Student::setChildren, Student::getMatchParent);
			Assert.assertEquals(asList(
					Student.builder().id(1L).name("dromara").matchParent(true)
							.children(asList(Student.builder().id(3L).name("hutool").parentId(1L)
											.children(singletonList(Student.builder().id(6L).name("looly").parentId(3L).build()))
											.build(),
									Student.builder().id(4L).name("sa-token").parentId(1L)
											.children(singletonList(Student.builder().id(7L).name("click33").parentId(4L).build()))
											.build()))
							.build(),
					Student.builder().id(2L).name("baomidou").matchParent(true)
							.children(singletonList(
									Student.builder().id(5L).name("mybatis-plus").parentId(2L)
											.children(singletonList(
													Student.builder().id(8L).name("jobob").parentId(5L).build()
											))
											.build()))
							.build()
			), studentTree);
		});
		test.accept(new Object());
	}

	@Test
	public void testFlatTree() {
		List<Student> studentTree = asList(
				Student.builder().id(1L).name("dromara")
						.children(asList(Student.builder().id(3L).name("hutool").parentId(1L)
										.children(singletonList(Student.builder().id(6L).name("looly").parentId(3L).build()))
										.build(),
								Student.builder().id(4L).name("sa-token").parentId(1L)
										.children(singletonList(Student.builder().id(7L).name("click33").parentId(4L).build()))
										.build()))
						.build(),
				Student.builder().id(2L).name("baomidou")
						.children(singletonList(
								Student.builder().id(5L).name("mybatis-plus").parentId(2L)
										.children(singletonList(
												Student.builder().id(8L).name("jobob").parentId(5L).build()
										))
										.build()))
						.build()
		);
		Assert.assertEquals(asList(
				Student.builder().id(1L).name("dromara").build(),
				Student.builder().id(2L).name("baomidou").build(),
				Student.builder().id(3L).name("hutool").parentId(1L).build(),
				Student.builder().id(4L).name("sa-token").parentId(1L).build(),
				Student.builder().id(5L).name("mybatis-plus").parentId(2L).build(),
				Student.builder().id(6L).name("looly").parentId(3L).build(),
				Student.builder().id(7L).name("click33").parentId(4L).build(),
				Student.builder().id(8L).name("jobob").parentId(5L).build()
		), EasyStream.of(studentTree).flatTree(Student::getChildren, Student::setChildren).sorted(Comparator.comparingLong(Student::getId)).toList());

	}

	@Data
	@Builder
	public static class Student {
		private String name;
		private Integer age;
		private Long id;
		private Long parentId;
		private List<Student> children;
		private Boolean matchParent = false;

		@Tolerate
		public Student() {
			// this is an accessible parameterless constructor.
		}
	}
=======
	public void testTransform() {
		final boolean result = EasyStream.of(1, 2, 3)
			.transform(EasyStream::toList)
			.map(List::isEmpty)
			.orElse(false);
		Assert.assertFalse(result);
	}

>>>>>>> e0172b95
}<|MERGE_RESOLUTION|>--- conflicted
+++ resolved
@@ -433,7 +433,6 @@
 	}
 
 	@Test
-<<<<<<< HEAD
 	public void testToTree() {
 		Consumer<Object> test = o -> {
 			List<Student> studentTree = EasyStream
@@ -552,7 +551,6 @@
 			// this is an accessible parameterless constructor.
 		}
 	}
-=======
 	public void testTransform() {
 		final boolean result = EasyStream.of(1, 2, 3)
 			.transform(EasyStream::toList)
@@ -561,5 +559,4 @@
 		Assert.assertFalse(result);
 	}
 
->>>>>>> e0172b95
 }